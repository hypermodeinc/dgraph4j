--- conflicted
+++ resolved
@@ -5,15 +5,8 @@
 
 A minimal implementation for a Dgraph client for Java 11 and above, using [grpc].
 
-<<<<<<< HEAD
 **Note:** v24.0.0 features an upgraded protobuf dependency which requires an upgrade to JDK 11. On
 account of this breaking change, all legacy applications built upon JDK 8 would be impacted.
-=======
-### IMP NOTE:
-
-v24.0.0 features an upgraded protobuf dependency which requires an upgrade to JDK 11. On account of
-this breaking change, all legacy applications built upon JDK 8 would be impacted.
->>>>>>> 984c8f7d
 
 [grpc]: https://grpc.io/
 
@@ -32,11 +25,6 @@
 ## Table of Contents
 
 - [Dgraph Client for Java](#dgraph-client-for-java)
-<<<<<<< HEAD
-
-=======
-  - [IMP NOTE:](#imp-note)
->>>>>>> 984c8f7d
   - [Table of Contents](#table-of-contents)
   - [Download](#download)
   - [Supported Versions](#supported-versions)
@@ -71,13 +59,8 @@
     - [Code Style](#code-style)
     - [Running unit tests](#running-unit-tests)
 
-<<<<<<< HEAD
-- [Using the Asynchronous Client](#using-the-asynchronous-client) 0
+- [Using the Asynchronous Client](#using-the-asynchronous-client)
 - [Checking the request latency](#checking-the-request-latency)
-=======
-* [Using the Asynchronous Client](#using-the-asynchronous-client)
-* [Checking the request latency](#checking-the-request-latency)
->>>>>>> 984c8f7d
 
 - [Development](#development)
   - [Building the source](#building-the-source)
@@ -116,11 +99,7 @@
 |   >= 21.XX.X    |     21.XX.X      |    1.9.X     |
 |    >= 24.X.X    |      24.X.X      |      11      |
 
-<<<<<<< HEAD
 ### Note regarding Java 1.8.x support
-=======
-#### Note regarding Java 1.8.x support:
->>>>>>> 984c8f7d
 
 v24.0.0 features an upgraded protoc-protobuf dependency that requires an upgrade to JDK 11. This
 version is incompatible with Java 1.8 and and requires an upgrade to Java 11.
@@ -130,11 +109,7 @@
 - If you aren't using gRPC with TLS, then the above version table will work for you with Java 1.8.x
   too.
 - If you're using gRPC with TLS on Java 1.8.x, then you will need to follow gRPC docs
-<<<<<<< HEAD
   [here](https://github.com/grpc/grpc-java/blob/master/SECURITY.md#tls-on-non-android). Basically,
-=======
-  [here ](https://github.com/grpc/grpc-java/blob/master/SECURITY.md#tls-on-non-android). Basically,
->>>>>>> 984c8f7d
   it will require you to add the following dependency in your app with correct version for the
   corresponding `grpc-netty` version used by `dgraph4j`. You can find out the correct version of the
   dependency to use from the version combination table in [this section] in `grpc-netty` docs.
@@ -735,11 +710,7 @@
 will remove all data from your Dgraph instance. So make sure that you don't have any important data
 on your Dgraph instance.
 
-<<<<<<< HEAD
 ```sh
-=======
-```
->>>>>>> 984c8f7d
 ./gradlew build
 ```
 
