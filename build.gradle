--- conflicted
+++ resolved
@@ -42,13 +42,12 @@
 
 group = 'io.dgraph'
 version = '24.0.0'
-<<<<<<< HEAD
-=======
+
 
 base {
     archivesName = 'dgraph4j'
 }
->>>>>>> f3302dd4
+
 
 // Upgrade to Java SE 11 to match updated protobuf-protoc version. 
 // WARNING: Needs local toolchain upgrade from Java 8 to Java 11.
